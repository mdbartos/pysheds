--- conflicted
+++ resolved
@@ -2,8 +2,6 @@
 import pyproj
 import pytest
 from pysheds.grid import Grid
-<<<<<<< HEAD
-=======
 from pysheds.view import Raster, ViewFinder
 from pysheds.rfsm import RFSM
 import pysheds
@@ -32,7 +30,6 @@
 
 # Initialize dataset holder
 d = Datasets()
->>>>>>> 63788bc3
 
 feature_geometry = [
     {
